--- conflicted
+++ resolved
@@ -334,15 +334,15 @@
 #define WEATHER_SNOW                        (0x00100000)                                                          //      0001 0000 0000 0000 0000 0000
 #define WEATHER_SNOW_PERMANENT              (0x00200000)                                                          //      0010 0000 0000 0000 0000 0000
 #define WEATHER_SNOW_ANY                    (WEATHER_SNOW | WEATHER_SNOW_PERMANENT)                               //      0011 0000 0000 0000 0000 0000
-// We have 2 extra bits let's have fun:           
+// We have 2 extra bits let's have fun:
 #define WEATHER_SHADOWY_AURA                (0x00400000)                                                          //      0100 0000 0000 0000 0000 0000
 #define WEATHER_SHADOWY_AURA_PERMANENT      (0x00800000)                                                          //      1000 0000 0000 0000 0000 0000
 #define WEATHER_SHADOWY_AURA_ANY            (WEATHER_SHADOWY_AURA | WEATHER_SHADOWY_AURA_PERMANENT)               //      1100 0000 0000 0000 0000 0000
-    
+
 #define WEATHER_EXTREMELY_HARSH_SUNLIGHT    (0x01000000)                                                          // 0001 0000 0000 0000 0000 0000 0000
 #define WEATHER_HEAVY_RAIN                  (0x02000000)                                                          // 0010 0000 0000 0000 0000 0000 0000
 #define WEATHER_STRONG_WINDS                (0x04000000)                                                          // 0100 0000 0000 0000 0000 0000 0000
-    
+
 #define FIELD_CONDITION_WEATHER_NO_SUN      (WEATHER_RAIN_ANY | WEATHER_SANDSTORM_ANY | WEATHER_HAIL_ANY | FIELD_STATUS_FOG | WEATHER_SNOW_ANY \
                                             | WEATHER_SHADOWY_AURA_ANY | WEATHER_EXTREMELY_HARSH_SUNLIGHT | WEATHER_HEAVY_RAIN | WEATHER_STRONG_WINDS)
 #define FIELD_CONDITION_WEATHER_CASTFORM    (WEATHER_RAIN_ANY| WEATHER_HEAVY_RAIN | WEATHER_SUNNY_ANY | WEATHER_EXTREMELY_HARSH_SUNLIGHT \
@@ -515,7 +515,7 @@
 #define BATTLE_STATUS_NO_ATTACK_MESSAGE             (1 << 0)
 #define BATTLE_STATUS_CHECK_LOOP_ONLY_ONCE          (1 << 1)
 #define BATTLE_STATUS_HIT_FLY                       (1 << 2)
-#define BATTLE_STATUS_HIT_DIG                       (1 << 3)     
+#define BATTLE_STATUS_HIT_DIG                       (1 << 3)
 #define BATTLE_STATUS_HIT_DIVE                      (1 << 4)
 #define BATTLE_STATUS_CHARGE_TURN                   (1 << 5)
 #define BATTLE_STATUS_NO_BLINK                      (1 << 6)
@@ -523,7 +523,7 @@
 #define BATTLE_STATUS_BATON_PASS                    (1 << 8)
 #define BATTLE_STATUS_CHARGE_MOVE_HIT               (1 << 9)
 #define BATTLE_STATUS_FLAT_HIT_RATE                 (1 << 10)
-#define BATTLE_STATUS_IGNORE_TYPE_EFFECTIVENESS     (1 << 11)  
+#define BATTLE_STATUS_IGNORE_TYPE_EFFECTIVENESS     (1 << 11)
 #define BATTLE_STATUS_CRASH_DAMAGE                  (1 << 12)
 #define BATTLE_STATUS_MOVE_SUCCESSFUL               (1 << 13)
 #define BATTLE_STATUS_MOVE_ANIMATIONS_OFF           (1 << 14)
@@ -2617,25 +2617,25 @@
 /**
  * @brief Check if move is affected by Normalize variants
  * @param moveno move number
- * @return `TRUE`if move is affected by Normalize varients, `FALSE` otherwise
+ * @return `TRUE`if move is affected by Normalize variants, `FALSE` otherwise
 */
 BOOL LONG_CALL MoveIsAffectedByNormalizeVariants(int moveno);
 
 /**
-<<<<<<< HEAD
- * Check if client can undergo Primal Reversion
- * @param moveno move number
- * @return `TRUE`if move is affected by Normalize varients, `FALSE` otherwise
-*/
-BOOL LONG_CALL CanUndergoPrimalReversion(struct BattleStruct *sp, u8 client_no);
-=======
  * @brief Get a move's split accounting for edge cases
  * @param sp battle structure
  * @param moveno move number
  * @return `SPLIT_PHYSICAL` or `SPLIT_SPECIAL`
 */
 u8 LONG_CALL GetMoveSplit(struct BattleStruct *sp, int moveno);
->>>>>>> 066e176b
+
+/**
+ * @brief Check if client can undergo Primal Reversion
+ * @param sp move number
+ * @param client_no battler to check for primal reversion possibility
+ * @return `TRUE` if mon can undergo primal reversion, `FALSE` otherwise
+ */
+BOOL LONG_CALL CanUndergoPrimalReversion(struct BattleStruct *sp, u8 client_no);
 
 // defined in mega.c
 BOOL LONG_CALL CheckMegaData(u32 mon, u32 item);
