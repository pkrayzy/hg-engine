#include "include/config.h"

#overlay 1 is loaded in at 021E5900
#overlay 2 is loaded in at 02245B80
#overlay 12 is loaded in at 022378C0
#mega
0012 LoadMegaOam 0226715C 1
0012 MegaButtonCheck 02267F04 2
0012 load_mega_button 0802FBFC 1
0012 Sub_PokeIconResourceLoad 080308D4 1
0012 Sub_PokeIconResourceFree 08030954 1
0012 ServerBeforeAct 08011A4C 2
0012 ServerWazaBefore 08014ACC 2
#0012 set_proper_mega_status 0802E868 4
0012 set_proper_mega_status 0802E8C4 0
# 0226762C
0012 shift_cancel_over 0802FD6C 0
#0224C690
0012 ServerHPCalc 08014DD0 2

arm9 PokePicLoad 080701EC 1
arm9 PokeOtherFormMonsNoGet 08072634 2
arm9 PokeIconIndexGetByMonsNumber 080741BC 3
arm9 PokeIconCgxPatternGet 080742CC 1
arm9 IconPalGet 08074364 2
arm9 ItemDataTableLoad 08078138 1
#0206DED0+4
arm9 CreateBoxMonData_hook 0806DED4 5
arm9 LoadEggMoves 0806C488 2
#arm9 InheritMoves 0206C510 3 # come back later for egg move expansion
#02070E34+4
arm9 GetMonEvolution_hook 08070E38 5
0007 hook_7_spriteOffsetSpecies 08018A48 3
0012 hook_12_spriteOffsetSpecies 08022154 2
0012 Battle_End 08000B90 1
0012 TryRevertFormChange_hook 080069AC 2
0012 CheckCanTakeItem 08009A74 0

#expand items
arm9 GetItemIndex 08077C18 2
arm9 GetItemArcData 08077CE8 3

#mon expansion
arm9 GetPokemonOwNum 0206A304 1
arm9 GetMonIconPalette 02074364 3

# wild mon hidden ability/form stuff
#02247910
0002 get_form_out_of_encounter_species_rare 02247910 4
#02247A00
0002 modify_species_encounter_data_rare 02247A00 1
#02247A18
0002 get_form_out_of_encounter_species 02247A18 4
#02247B42
0002 modify_species_encounter_data 02247B42 3
# starter hidden ability stuff
arm9 set_starter_hidden_ability_hook 02096158 5

#battle hooks
#02256FF8+4
0012 calc_base_damage_hook 02256FFC 5
#02252EC8
0012 MoveCheckDamageNegatingAbilities 0801B608 3
#02253194
0012 SwitchInAbilityCheck 0801B8D4 2
#02253068
0012 TurnEndAbilityCheck 0801B7A8 3
#02253E04
0012 MoveHitDefenderAbilityCheck 0801C544 3
#0224BCC4+4
0012 CalcAccuracy_hook 08014408 5
#0224FC48+4
0012 CalcSpeed_hook 0801838C 5
#02257C5C+4
0012 CalcCritical_hook 080203A0 5
#022555EC
0012 GetBattleMonItem 0801DD2C 2
#02252834
0012 MoldBreakerAbilityCheck_hook 0801AF78 5
#02254580
0012 SynchroniseAbilityCheck 02254580 3
#02256914
0012 BattleFormChangeCheck 0801F054 3
#0224CAA4
0012 ServerWazaOutAfterMessage 080151E4 3
#0224E078
0012 ServerFlinchCheck 080167B8 3
#0224C218
0012 ServerWazaKoyuuCheck 08014944 2

#battle script command hooks
#0223E568
0012 btl_scr_cmd_24_jumptocurmoveeffectscript 08006CA8 3
#0223ED78
0012 btl_scr_cmd_33_statbuffchange 080074B8 3
#022404e0
0012 btl_scr_cmd_54_ohko_move_handle 08008C20 3
#0224324C
0012 btl_scr_cmd_8c_lowkickdamagecalc 0800B98C 3
#02245008
0012 btl_scr_cmd_d0_checkshouldleavewith1hp 0800D748 3
#022450B0
0012 btl_scr_cmd_d1_trynaturalcure 0800D7F0 3
#0223E004
0012 btl_scr_cmd_17_playanimation 08006744 3
#0223E080
0012 btl_scr_cmd_18_playanimation2 080067C0 3
#0223E6A0
0012 btl_scr_cmd_27_shouldgetexp 08006DE0 3

#trainer data expansion
arm9 MakeTrainerPokemonParty 08073604 3
#fix money calculation - 
0012 fix_money_calc 0800829E 0

#illusion hooks
#02258EE0
0012 ClientPokemonEncount 08021620 2
#02258EF4
0012 ClientPokemonEncountAppear 08021634 2
#02258F08
0012 ClientPokemonAppear 08021648 2
#022480C0
0012 MessageParam_GetNickname 08010800 3
#02261464+4
0012 CT_SwitchInMessageParamMake_hook 08029BA8 5
#022615F0+4
0012 CT_EncountSendOutMessageParamMake_hook 08029D34 5

#move expansion
#0225839A - edits to ST_ServerAddStatusParamSet to be better
0012 remap_move_effect_to_subscript_table 08020ADA 0

#battle script command expansion
#0223CF68 - edits to the battle script command handler
0012 BattleScriptCommandHandler 080056A8 2

#hidden ability
arm9 SetBoxMonAbility 080722DC 1
arm9 GiveMon_hook 080541E0 5
#0224855C
#need to use this to UpdateFormIfDeerling, reinitialize the moveset, set the hidden ability, recalc stats
0002 AddWildPartyPokemon_hook 080029E0 5

#hof/pokeathlon fix
0063 grab_overworld_a081_index 080025E4 3
0096 grab_overworld_a081_index 080038B8 3
arm9 get_mon_ow_tag 08069D70 3

#genesect formes
arm9 ArceusBoxPokemonFormeChange 08071BD0 3
#pc screen forme change
0014 HandleBoxPokemonFormeChanges 08000BD0 3

#use item forme change
arm9 UseItemFormeChange_hook 0807C29C 0

#ifdef ALLOW_SAVE_CHANGES

arm9 Sav2_Misc_sizeof 0802A8B4 0
arm9 Sav2_Misc_init_new_fields_hook 0802A8CC 0

#ifdef ITEM_POCKET_EXPANSION

arm9 Sav2_Bag_sizeof 08078180 0
arm9 Sav2_Bag_new 08078188 1
arm9 Sav2_Bag_init 080781A0 1
arm9 Sav2_Bag_copy 080781B4 2
arm9 Bag_GetRegisteredItemSlot1 080781C4 1
arm9 Bag_GetRegisteredItemSlot2 080781D0 1
arm9 Bag_TryRegisterItem 080781DC 2
arm9 Bag_UnregisterItem 08078208 2

# needs an extended hook +4
arm9 Bag_GetItemPocket_hook 08078244 5
arm9 Pocket_GetItemSlotForAdd_hook 080782E0 5
arm9 Bag_GetItemSlotForAdd_hook 08078344 5
arm9 Bag_HasSpaceForItem_hook 08078388 5
arm9 Bag_AddItem_hook 0807839C 5
arm9 Pocket_GetItemSlotForRemove_hook 080783E4 5
arm9 Bag_GetItemSlotForRemove_hook 08078414 5
arm9 Bag_TakeItem_hook 08078438 5
arm9 Pocket_TakeItem_hook 08078484 5
arm9 Bag_HasItem_hook 080784B4 5

# no more extended hook
arm9 Bag_PocketNotEmpty 080784C4 2
arm9 Bag_GetQuantity 08078550 3
arm9 Pocket_GetQuantity 08078568 3
arm9 SwapItemSlots 0807857C 2
arm9 PocketCompaction 080785A0 2
arm9 SortPocket 080785EC 2
arm9 CreateBagView 08078644 3
arm9 Bag_GetPocketSlotN 08078724 3

#endif

#endif

#deerling forms
arm9 Party_TryResetShaymin 08071E78 3

#significant gender differences forms
arm9 GetBoxMonSex 0806FF90 1
arm9 grab_sex_for_GetBoxMonData 0806EA1A 1

#item time baby - 02257FA0
0012 MoveHitHeldItemEffectCheck 080206E0 3
#0224E1BC
0012 ServerWazaHitAfterCheckAct 080168FC 2

arm9 GetMoveDataTable 02073300 1

# add linked overlay support
arm9 HandleLoadOverlay 02006FF8 2
arm9 UnloadOverlayByID 02006F7C 1

arm9 GF_Snd_LoadSeq 02004764 1
arm9 GF_Snd_LoadSeqEx 02004784 2

<<<<<<< HEAD
#transparent textbox
arm9 Tr_TextBox 0205B564 2
arm9 FieldMsgPrintInit 0205B4EC 2
arm9 WindowClose 02041190 0
=======
arm9 StoreFieldSysPtr 0203E028 1


#ifdef IMPLEMENT_BDHCAM_ROUTINE

# bdhcam
arm9 FUN_GDMI 02023174 3
0001 FUN_RHDtaArc 021FB04C 3
0001 FUN_ReadEntryDataArc 021FB164 3

#endif
>>>>>>> b3425520
<|MERGE_RESOLUTION|>--- conflicted
+++ resolved
@@ -218,21 +218,24 @@
 arm9 GF_Snd_LoadSeq 02004764 1
 arm9 GF_Snd_LoadSeqEx 02004784 2
 
-<<<<<<< HEAD
+arm9 StoreFieldSysPtr 0203E028 1
+
+
+#ifdef IMPLEMENT_BDHCAM_ROUTINE
+
+# bdhcam
+arm9 FUN_GDMI 02023174 3
+0001 FUN_RHDtaArc 021FB04C 3
+0001 FUN_ReadEntryDataArc 021FB164 3
+
+#endif
+
+
+#ifdef IMPLEMENT_TRANSPARENT_TEXTBOXES
+
 #transparent textbox
 arm9 Tr_TextBox 0205B564 2
 arm9 FieldMsgPrintInit 0205B4EC 2
 arm9 WindowClose 02041190 0
-=======
-arm9 StoreFieldSysPtr 0203E028 1
-
-
-#ifdef IMPLEMENT_BDHCAM_ROUTINE
-
-# bdhcam
-arm9 FUN_GDMI 02023174 3
-0001 FUN_RHDtaArc 021FB04C 3
-0001 FUN_ReadEntryDataArc 021FB164 3
-
-#endif
->>>>>>> b3425520
+
+#endif